--- conflicted
+++ resolved
@@ -1,9 +1,5 @@
 /*
-<<<<<<< HEAD
- * libsigscan.h - Single-header C/C++ library for signature scanning on Linux.
-=======
  * libsigscan.h - Simple C/C++ library for signature scanning on Linux.
->>>>>>> 315a215f
  * See: https://github.com/8dcc/libsigscan
  * Copyright (C) 2024 8dcc
  *
@@ -11,21 +7,12 @@
  * under the terms of the GNU General Public License as published by the Free
  * Software Foundation, either version 3 of the License, or (at your option)
  * any later version.
-<<<<<<< HEAD
  *
  * This program is distributed in the hope that it will be useful, but WITHOUT
  * ANY WARRANTY; without even the implied warranty of  MERCHANTABILITY or
  * FITNESS FOR A PARTICULAR PURPOSE. See the GNU General Public License for
  * more details.
  *
-=======
- *
- * This program is distributed in the hope that it will be useful, but WITHOUT
- * ANY WARRANTY; without even the implied warranty of  MERCHANTABILITY or
- * FITNESS FOR A PARTICULAR PURPOSE. See the GNU General Public License for
- * more details.
- *
->>>>>>> 315a215f
  * You should have received a copy of the GNU General Public License along with
  * this program. If not, see <http://www.gnu.org/licenses/>.
  */
@@ -33,54 +20,16 @@
 #ifndef LIBSIGSCAN_H_
 #define LIBSIGSCAN_H_ 1
 
-<<<<<<< HEAD
-#ifndef _GNU_SOURCE
-#define _GNU_SOURCE /* Needed for process_vm_readv() in uio.h */
-#endif
+enum ESigscanPidType {
+    SIGSCAN_PID_INVALID = -2, /* Invalid PID, should be ignored */
+    SIGSCAN_PID_SELF    = -1, /* We want to search in our own modules */
+};
 
-#include <stddef.h>
-#include <stdint.h>
-#include <stdbool.h>
-#include <stdio.h>   /* fopen(), FILE* */
-#include <string.h>  /* strstr() */
-#include <stdlib.h>  /* strtoull() */
-#include <dirent.h>  /* readdir() */
-#include <regex.h>   /* regcomp(), regexec(), etc. */
-#include <sys/uio.h> /* process_vm_readv() */
-#include <errno.h>   /* errno */
-
-/*----------------------------------------------------------------------------*/
-/* Private macros */
-
-#ifdef LIBSIGSCAN_DEBUG
-#define LIBSIGSCAN_ERR(...)              \
-    do {                                 \
-        fprintf(stderr, "libsigscan: "); \
-        fprintf(stderr, __VA_ARGS__);    \
-        fputc('\n', stderr);             \
-    } while (0)
-#else
-#define LIBSIGSCAN_ERR(...) \
-    do {                    \
-    } while (0)
-#endif
-
-/*----------------------------------------------------------------------------*/
-/* Private structures */
-
-typedef enum LibsigscanEPidTypes {
-    LIBSIGSCAN_PID_INVALID = -2, /* Invalid PID, should be ignored */
-    LIBSIGSCAN_PID_SELF    = -1, /* We want to search in our own modules */
-} LibsigscanEPidTypes;
-
-typedef struct LibsigscanModuleBounds {
-=======
 /*
  * Start and end address of a readable memory chunk in the process. See the
  * `sigscan_get_module_bounds' function.
  */
 typedef struct SigscanModuleBounds {
->>>>>>> 315a215f
     void* start;
     void* end;
     struct SigscanModuleBounds* next;
@@ -89,11 +38,12 @@
 /*----------------------------------------------------------------------------*/
 
 /*
-<<<<<<< HEAD
- * Parse /proc/PID/maps to get the start and end addresses of the specified
- * module.
-=======
- * Parse the `/proc/self/maps' file to get the start and end addresses of the
+ * Get the PID of the first process that matches `process_name'.
+ */
+int sigscan_pidof(const char* process_name);
+
+/*
+ * Parse the `/proc/PID/maps' file to get the start and end addresses of the
  * specified module. The `regex' argument should be either NULL (don't filter,
  * return all modules) or a regular expression with ERE syntax. For more
  * information on ERE vs. BRE, see:
@@ -101,7 +51,6 @@
  *
  * Returns a linked list of `SigscanModuleBounds' structures, which must be
  * freed by the caller using `sigscan_free_module_bounds'.
->>>>>>> 315a215f
  *
  * The function assumes the format of maps is always:
  *   0000DEADBEEF-0000ABADCAFE rwxp 000123AB 100:00 12345  /lib/my path/foo.so
@@ -110,424 +59,42 @@
  * format bellow. The last one (pathname) is optional and the line will be
  * skipped if empty.
  */
-<<<<<<< HEAD
-static LibsigscanModuleBounds* libsigscan_get_module_bounds(int pid,
-                                                            const char* regex) {
-    static regex_t compiled_regex;
-
-    /* Compile regex pattern once here */
-    if (regex != NULL && regcomp(&compiled_regex, regex, REG_EXTENDED) != 0) {
-        LIBSIGSCAN_ERR("regcomp() returned an error code for pattern \"%s\"\n",
-                       regex);
-        return NULL;
-    }
-
-    /* Get the full path to /proc/PID/maps from the specified PID */
-    static char maps_path[50] = "/proc/self/maps";
-    if (pid != LIBSIGSCAN_PID_SELF)
-        sprintf(maps_path, "/proc/%d/maps", pid);
-
-    /* Open the maps file */
-    FILE* fd = fopen(maps_path, "r");
-    if (!fd) {
-        LIBSIGSCAN_ERR("Couldn't open /proc/%d/maps", pid);
-        return NULL;
-    }
-
-    /* For the first module. Start `ret' as NULL in case no module is valid. */
-    LibsigscanModuleBounds* ret = NULL;
-    LibsigscanModuleBounds* cur = ret;
-
-    /* Buffers used in the loop by fgets() and sscanf() */
-    static char line_buf[300];
-    static char rwxp[5];
-    static char pathname[200];
-
-    while (fgets(line_buf, sizeof(line_buf), fd)) {
-        pathname[0] = '\0';
-
-        /* Scan the current line using sscanf(). We need to change address sizes
-         * depending on the arch. */
-        long unsigned start_num = 0, end_num = 0, offset = 0;
-        int fmt_match_num =
-          sscanf(line_buf, "%lx-%lx %4s %lx %*x:%*x %*d %200[^\n]\n",
-                 &start_num, &end_num, rwxp, &offset, pathname);
-
-        if (fmt_match_num < 4) {
-            LIBSIGSCAN_ERR("sscanf() didn't match the minimum fields (4) for "
-                           "line:\n%s",
-                           line_buf);
-        }
-
-        void* start_addr = (void*)start_num;
-        void* end_addr   = (void*)end_num;
-
-        /* Parse "rwxp". For now we only care about read permissions. */
-        const bool is_readable = rwxp[0] == 'r';
-
-        /* First, we make sure we got a name, and that it doesn't start with
-         * '\0' or '['. Then, either we don't want to filter by module name
-         * (regex is NULL) or we checked the regex and it matches. */
-        const bool name_matches =
-          fmt_match_num == 5 && pathname[0] != '\0' && pathname[0] != '[' &&
-          (regex == NULL || libsigscan_regex(compiled_regex, pathname));
-
-        /* We can read it, and it's the module we are looking for. */
-        if (is_readable && name_matches) {
-            if (cur == NULL) {
-                /* Allocate the first bounds struct */
-                cur = (LibsigscanModuleBounds*)malloc(
-                  sizeof(LibsigscanModuleBounds));
-
-                /* This one will be returned */
-                ret = cur;
-
-                /* Save the addresses from this line of maps */
-                cur->start = start_addr;
-                cur->end   = end_addr;
-            } else if (cur->end == start_addr && cur->end < end_addr) {
-                /* If the end address of the last struct is the start of this
-                 * one, just merge them. */
-                cur->end = end_addr;
-            } else {
-                /* There was a gap between the end of the last block and the
-                 * start of this one, allocate new struct. */
-                cur->next = (LibsigscanModuleBounds*)malloc(
-                  sizeof(LibsigscanModuleBounds));
-
-                /* Set as current */
-                cur = cur->next;
-
-                /* Save the addresses from this line of maps */
-                cur->start = start_addr;
-                cur->end   = end_addr;
-            }
-
-            /* Indicate the end of the linked list */
-            cur->next = NULL;
-        }
-    }
-
-    /* If we compiled a regex expression, free it before returning */
-    if (regex != NULL)
-        regfree(&compiled_regex);
-
-    fclose(fd);
-    return ret;
-}
-
-/* Free a linked list of ModuleBounds structures */
-static void libsigscan_free_module_bounds(LibsigscanModuleBounds* bounds) {
-    LibsigscanModuleBounds* cur = bounds;
-    while (cur != NULL) {
-        LibsigscanModuleBounds* next = cur->next;
-        free(cur);
-        cur = next;
-    }
-}
-
-static void* libsigscan_read_mem(pid_t pid, void* dst, void* src, size_t sz) {
-    if (pid == LIBSIGSCAN_PID_INVALID) {
-        LIBSIGSCAN_ERR("read_mem: Got an invalid PID");
-        return NULL;
-    }
-
-    if (pid == LIBSIGSCAN_PID_SELF) {
-        memcpy(dst, src, sz);
-        return dst;
-    }
-
-    /* The function expects an array, even though our array has one element */
-    struct iovec local[1];
-    struct iovec remote[1];
-
-    local[0].iov_base  = dst;
-    local[0].iov_len   = sz;
-    remote[0].iov_base = src;
-    remote[0].iov_len  = sz;
-
-    /* NOTE: The fact that we need to define _GNU_SOURCE is a bit hacky. We
-     * could probably use a better method for reading the process' memory. */
-    if (process_vm_readv(pid, local, 1, remote, 1, 0) == -1) {
-        LIBSIGSCAN_ERR("Error reading address %p. Errno: %d", src, errno);
-        return NULL;
-    }
-
-    return dst;
-}
-
-/* Used for getting the bytes from IDA patterns.
- * Converts: "E0" -> 224 */
-static uint8_t libsigscan_hex2byte(const char* hex) {
-    int ret = 0;
-
-    /* Skip leading spaces, if any */
-    while (*hex == ' ')
-        hex++;
-
-    /* Store a byte (two digits of string) */
-    for (int i = 0; i < 2 && hex[i] != '\0'; i++) {
-        char c = hex[i];
-
-        /* For example "E ", although the format should always be "0E" */
-        if (c == ' ')
-            break;
-
-        uint8_t n = 0;
-        if (c >= '0' && c <= '9')
-            n = c - '0';
-        else if (c >= 'a' && c <= 'f')
-            n = 10 + c - 'a';
-        else if (c >= 'A' && c <= 'F')
-            n = 10 + c - 'A';
-
-        /* Shift size of 0xF and add the next half of byte */
-        ret <<= 4;
-        ret |= n & 0xF;
-    }
-
-    return ret & 0xFF;
-}
-=======
-SigscanModuleBounds* sigscan_get_module_bounds(const char* regex);
->>>>>>> 315a215f
+SigscanModuleBounds* sigscan_get_module_bounds(int pid, const char* regex);
 
 /*
  * Free a linked list of `SigscanModuleBounds' structures.
  */
-<<<<<<< HEAD
-static void libsigscan_ida2code(const char* ida, uint8_t** code_ptr,
-                                char** mask_ptr) {
-    int arr_sz    = 100;
-    uint8_t* code = *code_ptr = (uint8_t*)malloc(arr_sz);
-    char* mask = *mask_ptr = (char*)malloc(arr_sz);
-
-    /* Skip preceding spaces from pattern, if any */
-    while (*ida == ' ')
-        ida++;
-
-    int i;
-    for (i = 0; *ida != '\0'; i++) {
-        /* If the output arrays are full, reallocate. The `arr_sz' variable is
-         * used for both `code' and `mask' arrays. */
-        if (i >= arr_sz) {
-            arr_sz += 100;
-            code = *code_ptr = (uint8_t*)realloc(code, arr_sz);
-            mask = *mask_ptr = (char*)realloc(mask, arr_sz);
-        }
-
-        if (*ida == '?') {
-            code[i] = 0x00;
-            mask[i] = '?';
-
-            /* "A1 ?? ?? B2" -> "A1 ? ? B2" */
-            while (*ida == '?')
-                ida++;
-        } else {
-            /* Convert "E0" into 224 */
-            code[i] = libsigscan_hex2byte(ida);
-            mask[i] = 'x';
-
-            /* Go to next byte separator in pattern (space) */
-            while (*ida != ' ' && *ida != '\0')
-                ida++;
-        }
-
-        /* Skip trailing spaces */
-        while (*ida == ' ')
-            ida++;
-    }
-
-    if (i >= arr_sz)
-        mask = *mask_ptr = (char*)realloc(mask, arr_sz + 1);
-
-    /* Indicate the end of the pattern in the mask, since 0x00 is valid in
-     * code[] */
-    mask[i] = '\0';
-}
-
-/* Search for pattern `ida' from `start' to `end' inside the memory of `pid' */
-static void* libsigscan_pid_scan(int pid, uintptr_t start, uintptr_t end,
-                                 const char* ida) {
-    if (!start || !end) {
-        LIBSIGSCAN_ERR("pid_scan() got invalid start or end pointers");
-        return NULL;
-    }
-
-    /* Convert IDA signature to Byte+Mask pattern */
-    uint8_t* pattern;
-    char* mask;
-    libsigscan_ida2code(ida, &pattern, &mask);
-
-    /* NOTE: For a commented version of this buffered search method, see my
-     * scratch repo:
-     *   https://github.com/8dcc/scratch/blob/main/C/misc/buffered-search.c */
-    int buf_sz   = strlen(mask);
-    uint8_t* buf = (uint8_t*)malloc(buf_sz);
-    if (libsigscan_read_mem(pid, buf, (void*)start, buf_sz) == NULL)
-        return NULL;
-
-    uintptr_t chunk_start = start;
-
-    /* The `pat_pos' variable will be used for accesing `pat' and `mask'. */
-    int pat_pos     = 0;
-    int buf_pos     = 0;
-    int match_start = 0;
-
-    while ((chunk_start + buf_pos) < end && mask[pat_pos] != '\0') {
-        if (buf_pos >= buf_sz) {
-            if (match_start == buf_pos) {
-                chunk_start += buf_sz;
-                buf_pos = 0;
-                pat_pos = 0;
-            } else {
-                chunk_start += match_start;
-                buf_pos = pat_pos;
-            }
-
-            match_start = 0;
-
-            if (chunk_start + buf_sz > end)
-                buf_sz = end - chunk_start;
-
-            if (libsigscan_read_mem(pid, buf, (void*)chunk_start, buf_sz) ==
-                NULL)
-                return NULL;
-        }
-
-        if (mask[pat_pos] == '?' || buf[buf_pos] == pattern[pat_pos]) {
-            buf_pos++;
-            pat_pos++;
-        } else {
-            match_start++;
-            buf_pos = match_start;
-            pat_pos = 0;
-        }
-    }
-
-    /* If we reached end of the mask (i.e. pattern), return the match.
-     * Otherwise, NULL. */
-    void* ret =
-      (mask[pat_pos] == '\0') ? (void*)(chunk_start + match_start) : NULL;
-
-    free(buf);
-    free(mask);
-    free(pattern);
-
-    return ret;
-}
-
-/*----------------------------------------------------------------------------*/
-/* Public functions */
-
-/* Get the PID of the first process that matches `process_name' */
-int sigscan_pidof(const char* process_name) {
-    static char filename[50];
-    static char cmdline[256];
-
-    DIR* dir = opendir("/proc");
-    if (dir == NULL)
-        return LIBSIGSCAN_PID_INVALID;
-
-    struct dirent* de;
-    while ((de = readdir(dir)) != NULL) {
-        /* The name of each folder inside /proc/ is a PID */
-        int pid = atoi(de->d_name);
-        if (pid <= 0)
-            continue;
-
-        /* See proc_cmdline(5). You can also try:
-         *   cat /proc/PID/cmdline | xxd   */
-        sprintf(filename, "/proc/%d/cmdline", pid);
-
-        FILE* fd = fopen(filename, "r");
-        if (fd == NULL)
-            continue;
-
-        char* fgets_ret = fgets(cmdline, sizeof(cmdline), fd);
-        fclose(fd);
-
-        if (fgets_ret == NULL)
-            continue;
-
-        /* We found the PID */
-        if (strstr(cmdline, process_name)) {
-            closedir(dir);
-            return pid;
-        }
-    }
-
-    /* We checked all /proc/.../cmdline's and we didn't find the process */
-    closedir(dir);
-    return LIBSIGSCAN_PID_INVALID;
-}
+void sigscan_free_module_bounds(SigscanModuleBounds* bounds);
 
 /*
- * Search for `ida_pattern' in all the loaded modules of `pid', also matching
- * `regex'.
+ * Search for `ida_pattern' in the modules loaded by the process with the
+ * specified `pid', whose name matches `regex'.
  *
- * If `pid' is negative, it searches in the currently loaded modules.
- * If `regex' is NULL, it doesn't filter regex.
+ * If `pid' is SIGSCAN_PID_SELF, it searches in the current process.
+ * If `regex' is NULL, it searches in all loaded modules.
  */
-static void* sigscan_pid_module(int pid, const char* regex,
-                                const char* ida_pattern) {
-    if (pid == LIBSIGSCAN_PID_INVALID)
-        return NULL;
+void* sigscan_pid_module(int pid, const char* regex, const char* ida_pattern);
 
-    /* Get a linked list of ModuleBounds, containing the start and end addresses
-     * of all the regions whose name matches `regex'. */
-    LibsigscanModuleBounds* bounds = libsigscan_get_module_bounds(pid, regex);
-
-    if (bounds == NULL) {
-        LIBSIGSCAN_ERR("Couldn't get any module bounds matching regex \"%s\" "
-                       "in /proc/%d/maps",
-                       regex, pid);
-    }
-
-    /* Iterate them, and scan each one until we find a match. */
-    void* ret = NULL;
-    for (LibsigscanModuleBounds* cur = bounds; cur != NULL; cur = cur->next) {
-        void* cur_result =
-          libsigscan_pid_scan(pid, (uintptr_t)cur->start, (uintptr_t)cur->end,
-                              ida_pattern);
-
-        if (cur_result != NULL) {
-            ret = cur_result;
-            break;
-        }
-    }
-
-    /* Free the ModuleBounds linked list */
-    libsigscan_free_module_bounds(bounds);
-
-    return ret;
-}
-
-/* Search for `ida_pattern' in all the loaded modules of `pid'. */
+/*
+ * Search for `ida_pattern' in all the loaded modules of `pid'.
+ */
 static inline void* sigscan_pid(int pid, const char* ida_pattern) {
     return sigscan_pid_module(pid, NULL, ida_pattern);
 }
 
-/* Search for `ida_pattern' in all the loaded modules matching `regex'. */
+/*
+ * Search for `ida_pattern' in all the modules loaded by the current process,
+ * whose name matches `regex'.
+ */
 static inline void* sigscan_module(const char* regex, const char* ida_pattern) {
-    return sigscan_pid_module(LIBSIGSCAN_PID_SELF, regex, ida_pattern);
+    return sigscan_pid_module(SIGSCAN_PID_SELF, regex, ida_pattern);
 }
 
-/* Search for `ida_pattern' in all the loaded modules. */
-=======
-void sigscan_free_module_bounds(SigscanModuleBounds* bounds);
-
 /*
- * Search for `ida_pattern' in modules matching `regex'.
+ * Search for `ida_pattern' in all the modules loaded by the current process.
  */
-void* sigscan_module(const char* regex, const char* ida_pattern);
-
-/*
- * Search for `ida_pattern' in all the loaded modules.
- */
->>>>>>> 315a215f
 static inline void* sigscan(const char* ida_pattern) {
-    return sigscan_pid_module(LIBSIGSCAN_PID_SELF, NULL, ida_pattern);
+    return sigscan_pid_module(SIGSCAN_PID_SELF, NULL, ida_pattern);
 }
 
 #endif /* LIBSIGSCAN_H_ */